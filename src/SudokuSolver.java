--- conflicted
+++ resolved
@@ -1,15 +1,7 @@
-<<<<<<< HEAD
-import java.io.BufferedReader;
-import java.io.FileNotFoundException;
-import java.io.FileReader;
-import java.io.IOException;
-import java.io.UncheckedIOException;
-=======
 import java.io.File;
 import java.io.FileNotFoundException;
 import java.util.Scanner;
 import java.util.concurrent.ForkJoinPool;
->>>>>>> 7e00feac
 
 public class SudokuSolver {
     public static final int ROWS = 9;
@@ -89,21 +81,6 @@
     }
 
     private static int[][] readFile(String filename) {
-<<<<<<< HEAD
-        try (final FileReader fr = new FileReader(filename);
-            final BufferedReader br = new BufferedReader(fr)) {
-            return br.lines().map(line -> line.chars().map(c -> c == '.' ? 0 : c - '0').toArray()).toArray(int[][]::new);
-        } catch (FileNotFoundException e) {
-            System.err.println("File \""+filename+"\" not found!");
-            System.exit(1);
-        } catch (IOException e) {
-            e.printStackTrace();
-        } catch (UncheckedIOException e) {
-            e.getCause().printStackTrace();
-        }
-        System.exit(-1);
-        return null;
-=======
         // read the sudoku file and insert it into an integer matrix
         int[][] sudokuGrid = new int[ROWS][COLS];
         File sudokuFile = new File(filename);
@@ -111,7 +88,6 @@
 
         try {
             fileScan = new Scanner(sudokuFile);
-
         } catch (FileNotFoundException e) {
             System.out.println("Sudoku file not found!");
             System.exit(1);
@@ -143,6 +119,5 @@
             if (i % 3 == 2 && i != 8)
                 System.out.println("-------|-------|-------");
         }
->>>>>>> 7e00feac
     }
 }