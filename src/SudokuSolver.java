--- conflicted
+++ resolved
@@ -1,10 +1,7 @@
 import java.io.File;
 import java.io.FileNotFoundException;
 import java.util.Scanner;
-<<<<<<< HEAD
-=======
 import java.util.concurrent.ForkJoinPool;
->>>>>>> e70b4eba
 
 public class SudokuSolver {
     public static final int ROWS = 9;
@@ -12,12 +9,8 @@
     public static long startTime = 0; // Added by John
     public static long endTime; // Added by John
     public static boolean success; // Added by John
-<<<<<<< HEAD
     public static final int MAX_THREADS = 20; // Maximum number of threads to run for Parallel Backtracking algo; added
                                               // by John
-=======
-    public static final int MAX_THREADS = 20; // Maximum number of threads to run for Parallel Backtracking algo; added by John
->>>>>>> e70b4eba
 
     public static void main(String[] args) {
         if (args.length != 2) {
@@ -29,7 +22,6 @@
 
         // Decide algorithm based on argument
         switch (algorithm) {
-<<<<<<< HEAD
             case "simAnnealing":
                 startTime = System.currentTimeMillis();
                 System.out.println("Running simulated annealing algorithm.");
@@ -48,13 +40,6 @@
                 endTime = System.currentTimeMillis();
                 System.out.println(
                         "Run time solving board on multiple threads: " + (endTime - startTime) + " milliseconds.");
-=======
-            case "bruteforce":
-                System.out.println("Running brute force algorithm.");
-                BruteForce bruteForce = new BruteForce(readFile(filename));
-                // int[][] solved = bruteForce.solve();
-                // printSudoku(solved);
->>>>>>> e70b4eba
                 break;
 
             case "backtracking":
@@ -62,26 +47,29 @@
                 Backtracking backtracking = new Backtracking(readFile(filename));
                 startTime = System.currentTimeMillis();
                 success = backtracking.solve();
-                if(success)
+                if (success)
                     printSudoku(backtracking.getBoard());
                 else
                     System.out.println("Unsolvable board");
                 endTime = System.currentTimeMillis();
-                System.out.println("Run time solving board on single thread: " + (endTime - startTime) + " milliseconds.");
+                System.out.println(
+                        "Run time solving board on single thread: " + (endTime - startTime) + " milliseconds.");
                 break;
 
             case "parallelizedBacktracking":
                 System.out.println("Running parallelized backtracking algorithm");
                 ParallelBacktracking parallelizedBacktracking = new ParallelBacktracking(readFile(filename));
                 startTime = System.currentTimeMillis();
-                ForkJoinPool pool = new ForkJoinPool(MAX_THREADS); // Incorporating in here allows more control over lifecycle of thread pool
+                ForkJoinPool pool = new ForkJoinPool(MAX_THREADS); // Incorporating in here allows more control over
+                                                                   // lifecycle of thread pool
                 success = pool.invoke(parallelizedBacktracking);
-                if(success)
+                if (success)
                     printSudoku(ParallelBacktracking.getBoard());
                 else
                     System.out.println("Unsolvable board");
                 endTime = System.currentTimeMillis();
-                System.out.println("Run time solving board on multiple threads: " + (endTime - startTime) + " milliseconds.");
+                System.out.println(
+                        "Run time solving board on multiple threads: " + (endTime - startTime) + " milliseconds.");
                 break;
 
             case "logical":
@@ -90,17 +78,18 @@
                 startTime = System.currentTimeMillis();
                 logical.solve();
                 endTime = System.currentTimeMillis();
-                System.out.println("Run time solving board on single thread: " + (endTime - startTime) + " milliseconds.");
+                System.out.println(
+                        "Run time solving board on single thread: " + (endTime - startTime) + " milliseconds.");
                 break;
 
-                
             case "parallelLogical":
                 System.out.println("Running parallelized logical algorithm.");
                 ParallelLogical parallelLogical = new ParallelLogical(readFile(filename));
                 startTime = System.currentTimeMillis();
                 parallelLogical.solve();
                 endTime = System.currentTimeMillis();
-                System.out.println("Run time solving board on multiple independent threads: " + (endTime - startTime) + " milliseconds.");
+                System.out.println("Run time solving board on multiple independent threads: " + (endTime - startTime)
+                        + " milliseconds.");
                 break;
 
             case "coordinatedLogical":
@@ -109,7 +98,8 @@
                 startTime = System.currentTimeMillis();
                 coordinatedLogical.solve();
                 endTime = System.currentTimeMillis();
-                System.out.println("Run time solving board on multiple coordinated threads: " + (endTime - startTime) + " milliseconds.");
+                System.out.println("Run time solving board on multiple coordinated threads: " + (endTime - startTime)
+                        + " milliseconds.");
                 break;
 
             default:
@@ -126,10 +116,6 @@
 
         try {
             fileScan = new Scanner(sudokuFile);
-<<<<<<< HEAD
-
-=======
->>>>>>> e70b4eba
         } catch (FileNotFoundException e) {
             System.out.println("Sudoku file not found!");
             System.exit(1);
